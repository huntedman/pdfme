import React, { useRef, useState, useContext, useCallback } from 'react';
import {
  ZOOM,
  Template,
  Schema,
  SchemaForUI,
  ChangeSchemas,
  DesignerProps,
  Size,
  isBlankPdf,
} from '@pdfme/common';
import { DndContext } from '@dnd-kit/core';
import RightSidebar from './RightSidebar/index';
import LeftSidebar from './LeftSidebar';
import Canvas from './Canvas/index';
import { RULER_HEIGHT, RIGHT_SIDEBAR_WIDTH } from '../../constants';
import { I18nContext, PluginsRegistry } from '../../contexts';
import {
  schemasList2template,
  uuid,
  cloneDeep,
  template2SchemasList,
  getPagesScrollTopByIndex,
  changeSchemas as _changeSchemas,
} from '../../helper';
import { useUIPreProcessor, useScrollPageCursor, useInitEvents } from '../../hooks';
import Root from '../Root';
import ErrorScreen from '../ErrorScreen';
import CtlBar from '../CtlBar';

const px2mm = (px: number): number => {
  // http://www.endmemo.com/sconvert/millimeterpixel.php
  const ratio = 0.26458333333333;
  return parseFloat(String(px)) * ratio;
};

const TemplateEditor = ({
  template,
  size,
  onSaveTemplate,
  onChangeTemplate,
  onPageCursorChange,
}: Omit<DesignerProps, 'domContainer'> & {
  size: Size;
<<<<<<< HEAD
  onSaveTemplate: (t: Template) => void;
  onChangeTemplate: (t: Template) => void;
=======
} & {
  onChangeTemplate: (t: Template) => void 
  onPageCursorChange: (newPageCursor: number) => void
>>>>>>> 3a35e7e8
}) => {
  const past = useRef<SchemaForUI[][]>([]);
  const future = useRef<SchemaForUI[][]>([]);
  const mainRef = useRef<HTMLDivElement>(null);
  const paperRefs = useRef<HTMLDivElement[]>([]);

  const i18n = useContext(I18nContext);
  const pluginsRegistry = useContext(PluginsRegistry);

  const [hoveringSchemaId, setHoveringSchemaId] = useState<string | null>(null);
  const [activeElements, setActiveElements] = useState<HTMLElement[]>([]);
  const [schemasList, setSchemasList] = useState<SchemaForUI[][]>([[]] as SchemaForUI[][]);
  const [pageCursor, setPageCursor] = useState(0);
  const [zoomLevel, setZoomLevel] = useState(1);
  const [sidebarOpen, setSidebarOpen] = useState(true);
  const [prevTemplate, setPrevTemplate] = useState<Template | null>(null);

  const { backgrounds, pageSizes, scale, error, refresh } =
    useUIPreProcessor({ template, size, zoomLevel });

  const onEdit = (targets: HTMLElement[]) => {
    setActiveElements(targets);
    setHoveringSchemaId(null);
  };

  const onEditEnd = () => {
    setActiveElements([]);
    setHoveringSchemaId(null);
  };

  useScrollPageCursor({
    ref: mainRef,
    pageSizes,
    scale,
    pageCursor,
    onChangePageCursor: (p) => {
      setPageCursor(p);
      onPageCursorChange(p)
      onEditEnd();
    },
  });

  const commitSchemas = useCallback(
    (newSchemas: SchemaForUI[]) => {
      future.current = [];
      past.current.push(cloneDeep(schemasList[pageCursor]));
      const _schemasList = cloneDeep(schemasList);
      _schemasList[pageCursor] = newSchemas;
      setSchemasList(_schemasList);
      onChangeTemplate(schemasList2template(_schemasList, template.basePdf));
    },
    [template, schemasList, pageCursor, onChangeTemplate]
  );

  const removeSchemas = useCallback(
    (ids: string[]) => {
      commitSchemas(schemasList[pageCursor].filter((schema) => !ids.includes(schema.id)));
      onEditEnd();
    },
    [schemasList, pageCursor, commitSchemas]
  );

  const changeSchemas: ChangeSchemas = useCallback(
    (objs) => {
      _changeSchemas({
        objs,
        schemas: schemasList[pageCursor],
        basePdf: template.basePdf,
        pluginsRegistry,
        pageSize: pageSizes[pageCursor],
        commitSchemas,
      });
    },
    [commitSchemas, pageCursor, schemasList, pluginsRegistry, pageSizes, template.basePdf]
  );

  useInitEvents({
    pageCursor,
    pageSizes,
    activeElements,
    template,
    schemasList,
    changeSchemas,
    commitSchemas,
    removeSchemas,
    onSaveTemplate,
    past,
    future,
    setSchemasList,
    onEdit,
    onEditEnd,
  });

  const updateTemplate = useCallback(async (newTemplate: Template) => {
    const sl = await template2SchemasList(newTemplate);
    setSchemasList(sl);
    onEditEnd();
    setPageCursor(0);
    if (mainRef.current?.scroll) {
      mainRef.current.scroll({ top: 0, behavior: 'smooth' });
    }
  }, []);

  const addSchema = (defaultSchema: Schema) => {
    const [paddingTop, paddingRight, paddingBottom, paddingLeft] = isBlankPdf(template.basePdf) ? template.basePdf.padding : [0, 0, 0, 0];
    const pageSize = pageSizes[pageCursor];

    const ensureMiddleValue = (min: number, value: number, max: number) => Math.min(Math.max(min, value), max)

    const s = {
      id: uuid(),
      key: `${i18n('field')}${schemasList[pageCursor].length + 1}`,
      ...defaultSchema,
      position: {
        x: ensureMiddleValue(paddingLeft, defaultSchema.position.x, pageSize.width - paddingRight - defaultSchema.width),
        y: ensureMiddleValue(paddingTop, defaultSchema.position.y, pageSize.height - paddingBottom - defaultSchema.height),
      },
    } as SchemaForUI;

    if (defaultSchema.position.y === 0) {
      const paper = paperRefs.current[pageCursor];
      const rectTop = paper ? paper.getBoundingClientRect().top : 0;
      s.position.y = rectTop > 0 ? paddingTop : pageSizes[pageCursor].height / 2;
    }

    commitSchemas(schemasList[pageCursor].concat(s));
    setTimeout(() => onEdit([document.getElementById(s.id)!]));
  };

  const onSortEnd = (sortedSchemas: SchemaForUI[]) => {
    commitSchemas(sortedSchemas);
  };

  const onChangeHoveringSchemaId = (id: string | null) => {
    setHoveringSchemaId(id);
  };

  const updatePage = async (sl: SchemaForUI[][], newPageCursor: number) => {
    setPageCursor(newPageCursor);
    const newTemplate = schemasList2template(sl, template.basePdf);
    onChangeTemplate(newTemplate);
    await updateTemplate(newTemplate);
    void refresh(newTemplate);
    setTimeout(
      () =>
        mainRef.current &&
        ((mainRef.current.scrollTop = getPagesScrollTopByIndex(pageSizes, newPageCursor, scale)), 0)
    );
  };

  const handleRemovePage = () => {
    if (pageCursor === 0) return;
    if (!window.confirm(i18n('removePageConfirm'))) return;

    const _schemasList = cloneDeep(schemasList);
    _schemasList.splice(pageCursor, 1);
    void updatePage(_schemasList, pageCursor - 1);
  };

  const handleAddPageAfter = () => {
    const _schemasList = cloneDeep(schemasList);
    _schemasList.splice(pageCursor + 1, 0, []);
    void updatePage(_schemasList, pageCursor + 1);
  };

  if (prevTemplate !== template) {
    setPrevTemplate(template);
    void updateTemplate(template);
  }

  const sizeExcSidebar = {
    width: sidebarOpen ? size.width - RIGHT_SIDEBAR_WIDTH : size.width,
    height: size.height,
  };

  if (error) {
    return <ErrorScreen size={size} error={error} />;
  }
  const pageManipulation = isBlankPdf(template.basePdf)
    ? { addPageAfter: handleAddPageAfter, removePage: handleRemovePage }
    : {};

  return (
    <Root size={size} scale={scale}>
      <DndContext
        onDragEnd={(event) => {
          // Triggered after a schema is dragged & dropped from the left sidebar.
          if (!event.active) return;
          const active = event.active;

          const rect = paperRefs.current[pageCursor].getBoundingClientRect();
          const initialTop = (active.rect.current.initial?.top || 0) - rect.top;
          const initialLeft = (active.rect.current.initial?.left || 0) - rect.left;
          const _scale = scale < 1 ? scale + 1 : scale;
          const adjust = 0.915; // TODO: Investigate later as to why it needs to be adjusted.
          const moveY = (initialTop + event.delta.y) * _scale * adjust;
          const moveX = (initialLeft + event.delta.x) * _scale;
          const position = { x: px2mm(Math.max(0, moveX)), y: px2mm(Math.max(0, moveY)) }

          addSchema({ ...(active.data.current as Schema), position });
        }}
        onDragStart={onEditEnd}
      >
        <CtlBar
          size={sizeExcSidebar}
          pageCursor={pageCursor}
          pageNum={schemasList.length}
          setPageCursor={(p) => {
            if (!mainRef.current) return;
            mainRef.current.scrollTop = getPagesScrollTopByIndex(pageSizes, p, scale);
            setPageCursor(p);
            onEditEnd();
          }}
          zoomLevel={zoomLevel}
          setZoomLevel={setZoomLevel}
          {...pageManipulation}
        />
        <LeftSidebar
          height={mainRef.current ? mainRef.current.clientHeight : 0}
          scale={scale}
          basePdf={template.basePdf}
        />

        <RightSidebar
          hoveringSchemaId={hoveringSchemaId}
          onChangeHoveringSchemaId={onChangeHoveringSchemaId}
          height={mainRef.current ? mainRef.current.clientHeight : 0}
          size={size}
          pageSize={pageSizes[pageCursor] ?? []}
          activeElements={activeElements}
          schemas={schemasList[pageCursor] ?? []}
          changeSchemas={changeSchemas}
          onSortEnd={onSortEnd}
          onEdit={id => {
            const editingElem = document.getElementById(id);
            editingElem && onEdit([editingElem]);
          }}
          onEditEnd={onEditEnd}
          deselectSchema={onEditEnd}
          sidebarOpen={sidebarOpen}
          setSidebarOpen={setSidebarOpen}
        />

        <Canvas
          ref={mainRef}
          paperRefs={paperRefs}
          basePdf={template.basePdf}
          hoveringSchemaId={hoveringSchemaId}
          onChangeHoveringSchemaId={onChangeHoveringSchemaId}
          height={size.height - RULER_HEIGHT * ZOOM}
          pageCursor={pageCursor}
          scale={scale}
          size={sizeExcSidebar}
          pageSizes={pageSizes}
          backgrounds={backgrounds}
          activeElements={activeElements}
          schemasList={schemasList}
          changeSchemas={changeSchemas}
          removeSchemas={removeSchemas}
          sidebarOpen={sidebarOpen}
          onEdit={onEdit}
        />
      </DndContext>
    </Root>
  );
};

export default TemplateEditor;<|MERGE_RESOLUTION|>--- conflicted
+++ resolved
@@ -42,14 +42,11 @@
   onPageCursorChange,
 }: Omit<DesignerProps, 'domContainer'> & {
   size: Size;
-<<<<<<< HEAD
   onSaveTemplate: (t: Template) => void;
   onChangeTemplate: (t: Template) => void;
-=======
 } & {
   onChangeTemplate: (t: Template) => void 
   onPageCursorChange: (newPageCursor: number) => void
->>>>>>> 3a35e7e8
 }) => {
   const past = useRef<SchemaForUI[][]>([]);
   const future = useRef<SchemaForUI[][]>([]);
