--- conflicted
+++ resolved
@@ -27,13 +27,9 @@
     rootElement.appendChild(div);
   },
   pdf: (arg) => {
-<<<<<<< HEAD
-    const { schema, page } = arg;
+    const { schema, page, options } = arg;
     if (!schema.color && !schema.borderColor) return;
-=======
-    const { schema, page, options } = arg;
     const { colorType } = options;
->>>>>>> c9e01db7
     const pageHeight = page.getHeight();
     const cArg = { schema, pageHeight };
     const { position, width, height, rotate, opacity } = convertForPdfLayoutProps(cArg);
