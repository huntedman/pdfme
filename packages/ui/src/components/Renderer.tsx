--- conflicted
+++ resolved
@@ -7,11 +7,7 @@
 
 type RendererProps = Omit<
   UIRenderProps<Schema>,
-<<<<<<< HEAD
-  'schema' | 'rootElement' | 'options' | 'theme' | 'i18n' | '_cache'
-=======
-  'value' | 'schema' | 'onChange' | 'rootElement' | 'options' | 'theme' | 'i18n' | 'pdfJs' | '_cache'
->>>>>>> c9e01db7
+  'schema' | 'rootElement' | 'options' | 'theme' | 'i18n' | 'pdfJs' | '_cache'
 > & {
   basePdf: BasePdf;
   schema: SchemaForUI;
