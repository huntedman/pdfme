--- conflicted
+++ resolved
@@ -10,13 +10,9 @@
 
 const lineSchema: Plugin<LineSchema> = {
   pdf: (arg: PDFRenderProps<LineSchema>) => {
-<<<<<<< HEAD
-    const { page, schema } = arg;
+    const { page, schema, options } = arg;
     if (schema.width === 0 || schema.height === 0 || !schema.color) return;
-=======
-    const { page, schema, options } = arg;
     const { colorType } = options;
->>>>>>> c9e01db7
     const pageHeight = page.getHeight();
     const {
       width,
@@ -30,11 +26,7 @@
       start: rotatePoint({ x, y: y + height / 2 }, pivot, rotate.angle),
       end: rotatePoint({ x: x + width, y: y + height / 2 }, pivot, rotate.angle),
       thickness: height,
-<<<<<<< HEAD
-      color: hex2RgbColor(schema.color),
-=======
       color: hex2PrintingColor(schema.color ?? DEFAULT_LINE_COLOR, colorType),
->>>>>>> c9e01db7
       opacity: opacity,
     });
   },
