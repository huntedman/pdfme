--- conflicted
+++ resolved
@@ -115,13 +115,7 @@
     Image: image,
     'Read-Only Image': readOnlyImage,
     SVG: svg,
-<<<<<<< HEAD
     'Read-Only SVG': readOnlySvg,
-    'QR Code': barcodes.qrcode,
-    'Code128 Barcode': barcodes.code128,
-    Signature: plugins.signature,
-=======
-    ReadOnlySvg: readOnlySvg,
     Signature: plugins.signature,
     QR: barcodes.qrcode,
     JAPANPOST: barcodes.japanpost,
@@ -134,7 +128,6 @@
     UPCA: barcodes.upca,
     UPCE: barcodes.upce,
     GS1DataMatrix: barcodes.gs1datamatrix,
->>>>>>> 8735c858
   };
 };
 
